import uuid
from typing import TYPE_CHECKING

from sqlmodel import Field, Relationship, SQLModel


<<<<<<< HEAD
if TYPE_CHECKING:
    from .user import User


# Shared properties
class ItemBase(SQLModel):
    title: str = Field(min_length=1, max_length=255)
    description: str | None = Field(default=None, max_length=255)


# Properties to receive on item creation
class ItemCreate(ItemBase):
    pass


# Properties to receive on item update
class ItemUpdate(ItemBase):
    title: str | None = Field(default=None, min_length=1, max_length=255)  # type: ignore


# Database model, database table inferred from class name
class Item(ItemBase, table=True):
    __tablename__ = "items"
    id: uuid.UUID = Field(default_factory=uuid.uuid4, primary_key=True)


# Properties to return via API, id is always required
class ItemPublic(ItemBase):
    id: uuid.UUID
    owner_id: uuid.UUID


class ItemsPublic(SQLModel):
    data: list[ItemPublic]
    count: int

import uuid
from typing import TYPE_CHECKING, Optional

from sqlmodel import Field, Relationship, SQLModel


=======
>>>>>>> 4b57edbf
if TYPE_CHECKING:
    from .user import User


# Shared properties
class ItemBase(SQLModel):
    title: str = Field(min_length=1, max_length=255)
    description: str | None = Field(default=None, max_length=255)


# Properties to receive on item creation
class ItemCreate(ItemBase):
    pass


# Properties to receive on item update
class ItemUpdate(ItemBase):
    title: str | None = Field(default=None, min_length=1, max_length=255)  # type: ignore


# Database model, database table inferred from class name
class Item(ItemBase, table=True):
    __tablename__ = "items"
    id: uuid.UUID = Field(default_factory=uuid.uuid4, primary_key=True)
<<<<<<< HEAD
    owner_id: uuid.UUID = Field(
        foreign_key="users.id", nullable=False, ondelete="CASCADE"
    )
    owner: User | None = Relationship(back_populates="items")

=======
>>>>>>> 4b57edbf

# Properties to return via API, id is always required
class ItemPublic(ItemBase):
    id: uuid.UUID


class ItemsPublic(SQLModel):
    data: list[ItemPublic]
    count: int<|MERGE_RESOLUTION|>--- conflicted
+++ resolved
@@ -4,7 +4,6 @@
 from sqlmodel import Field, Relationship, SQLModel
 
 
-<<<<<<< HEAD
 if TYPE_CHECKING:
     from .user import User
 
@@ -30,58 +29,6 @@
     __tablename__ = "items"
     id: uuid.UUID = Field(default_factory=uuid.uuid4, primary_key=True)
 
-
-# Properties to return via API, id is always required
-class ItemPublic(ItemBase):
-    id: uuid.UUID
-    owner_id: uuid.UUID
-
-
-class ItemsPublic(SQLModel):
-    data: list[ItemPublic]
-    count: int
-
-import uuid
-from typing import TYPE_CHECKING, Optional
-
-from sqlmodel import Field, Relationship, SQLModel
-
-
-=======
->>>>>>> 4b57edbf
-if TYPE_CHECKING:
-    from .user import User
-
-
-# Shared properties
-class ItemBase(SQLModel):
-    title: str = Field(min_length=1, max_length=255)
-    description: str | None = Field(default=None, max_length=255)
-
-
-# Properties to receive on item creation
-class ItemCreate(ItemBase):
-    pass
-
-
-# Properties to receive on item update
-class ItemUpdate(ItemBase):
-    title: str | None = Field(default=None, min_length=1, max_length=255)  # type: ignore
-
-
-# Database model, database table inferred from class name
-class Item(ItemBase, table=True):
-    __tablename__ = "items"
-    id: uuid.UUID = Field(default_factory=uuid.uuid4, primary_key=True)
-<<<<<<< HEAD
-    owner_id: uuid.UUID = Field(
-        foreign_key="users.id", nullable=False, ondelete="CASCADE"
-    )
-    owner: User | None = Relationship(back_populates="items")
-
-=======
->>>>>>> 4b57edbf
-
 # Properties to return via API, id is always required
 class ItemPublic(ItemBase):
     id: uuid.UUID
